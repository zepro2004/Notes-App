<<<<<<< HEAD
# 📝 notes + To-Do Application

[![Build Status](https://img.shields.io/badge/build-passing-green)](https://github.com/zepro2004/Notes-and-ToDo-Application)
[![License](https://img.shields.io/badge/license-MIT-blue)](LICENSE)

*A simple yet effective desktop application for managing your tasks and notes, built with Java Swing and SQLite.*

---

## 🎨 Screenshots

*A quick preview of the user interface:*

<div>
  <img src="https://github.com/user-attachments/assets/6d91bd18-1505-43e6-b780-210343825b3a" alt="notes Page Interface" width="400"/>
  <img src="https://github.com/user-attachments/assets/91f5e5f3-f5e9-4e09-988f-06161c4ddee7" alt="todo List Interface" width="400"/>
  </div>

---

## 📌 Core Features

* **Task Management:**
    * ✅ Create, Edit, Delete tasks efficiently.
    * 🔢 Set task priorities (High, Medium, Low).
    * 📊 Track completion status (Completed / Pending).
      
* **Integrated notes:**
    * ✍️ Link detailed notes directly to specific tasks.
    * 📑 Create and edit notes easily within the task context.

* **Reliable Data Persistence:**
    * 💾 Stores all tasks and notes locally using **SQLite**.
    * 🔒 Your data remains saved even after closing the application.

* **Intuitive Graphical Interface:**
    * 🖱️ Built using **Java Swing** for a familiar desktop experience.
    * ✨ Clean and user-friendly design.

* **Quality Assured:**
    * 🧪 Core logic tested using **JUnit** to ensure reliability.

---

## 🚀 Technologies & Tools

* **Core Language:** Java (JDK 8+)
* **GUI Framework:** Java Swing
* **database:** SQLite
* **DB Connectivity:** JDBC (SQLite JDBC Driver)
* **Testing:** JUnit
* **IDE:** Developed using Eclipse / IntelliJ IDEA

---

## 💻 Getting Started

### Prerequisites

* **Java Development Kit (JDK):** Version 8 or higher installed.
* **SQLite JDBC Driver:** Download the `.jar` file. You can find it [here (e.g., link to Maven Central)](https://mvnrepository.com/artifact/org.xerial/sqlite-jdbc) or search "SQLite JDBC Driver download".

### Installation & Running

1.  **Clone the Repository:**
    ```bash
    git clone [https://github.com/zepro2004/notes-and-todo-Application.git](https://github.com/zepro2004/notes-and-todo-Application.git)
    cd notes-and-todo-Application
    ```
2.  **Configure IDE:**
    * Open the project folder in your preferred Java IDE (Eclipse, IntelliJ IDEA, etc.).
    * Add the downloaded **SQLite JDBC driver `.jar` file** to your project's build path/classpath. (Consult your IDE's documentation if unsure).
3.  **Compile & Run:**
    * Locate the main application file (e.g., `App.java` or similar).
    * Compile and run this file through your IDE.

---

## 📈 Future Enhancements

* **Search & Filter:** Implement robust search and filtering options (by title, date, status).
* **Recurring Tasks:** Add support for setting up recurring tasks.
* **Reminders:** Integrate task reminders and notifications.
* **Data Export/Import:** Allow users to export/import their data (e.g., CSV).
* **Cloud Sync (Advanced):** Explore options for syncing data across devices.

---

## 🛠️ Contributing

Contributions are welcome! If you'd like to help improve the application:

1.  **Fork** the repository.
2.  Create a **new branch** (`git checkout -b feature/YourFeatureName`).
3.  Make your changes and **commit** them (`git commit -m 'Add some feature'`).
4.  **Push** to the branch (`git push origin feature/YourFeatureName`).
5.  Open a **Pull Request**.

---

## 📜 License

This project is licensed under the **MIT License**. See the [LICENSE](LICENSE) file for details.
=======
# 📝 Notes + To-Do Application

[![Build Status](https://img.shields.io/badge/build-passing-green)](https://github.com/zepro2004/Notes-and-ToDo-Application)
[![License](https://img.shields.io/badge/license-MIT-blue)](LICENSE)

*A simple yet effective desktop application for managing your tasks and notes, built with Java Swing and SQLite.*

---

## 🎨 Screenshots

*A quick preview of the user interface:*

<div>
  <img src="https://github.com/user-attachments/assets/6d91bd18-1505-43e6-b780-210343825b3a" alt="Notes Page Interface" width="400"/>
  <img src="https://github.com/user-attachments/assets/91f5e5f3-f5e9-4e09-988f-06161c4ddee7" alt="ToDo List Interface" width="400"/>
  </div>

---

## 📌 Core Features

* **Task Management:**
    * ✅ Create, Edit, Delete tasks efficiently.
    
    * 📊 Track completion status (Completed / Pending).

* **Reliable Data Persistence:**
    * 💾 Stores all tasks and notes locally using **SQLite**.
    * 🔒 Your data remains saved even after closing the application.

* **Intuitive Graphical Interface:**
    * 🖱️ Built using **Java Swing** for a familiar desktop experience.
    * ✨ Clean and user-friendly design.

* **Quality Assured:**
    * 🧪 Core logic tested using **JUnit** to ensure reliability.

---

## 🚀 Technologies & Tools

* **Core Language:** Java (JDK 8+)
* **GUI Framework:** Java Swing
* **Database:** SQLite
* **DB Connectivity:** JDBC (SQLite JDBC Driver)
* **Testing:** JUnit
* **IDE:** Developed using Eclipse / IntelliJ IDEA

---

## 💻 Getting Started

### Prerequisites

* **Java Development Kit (JDK):** Version 8 or higher installed.
* **SQLite JDBC Driver:** Download the `.jar` file. You can find it [here (e.g., link to Maven Central)](https://mvnrepository.com/artifact/org.xerial/sqlite-jdbc) or search "SQLite JDBC Driver download".

### Installation & Running

1.  **Clone the Repository:**
    ```bash
    git clone [https://github.com/zepro2004/Notes-and-ToDo-Application.git](https://github.com/zepro2004/Notes-and-ToDo-Application.git)
    cd Notes-and-ToDo-Application
    ```
2.  **Configure IDE:**
    * Open the project folder in your preferred Java IDE (Eclipse, IntelliJ IDEA, etc.).
    * Add the downloaded **SQLite JDBC driver `.jar` file** to your project's build path/classpath. (Consult your IDE's documentation if unsure).
3.  **Compile & Run:**
    * Locate the main application file (e.g., `App.java` or similar).
    * Compile and run this file through your IDE.

---

## 📈 Future Enhancements

      
* **Integrated Notes:**
    * ✍️ Link detailed notes directly to specific tasks.
    * 📑 Create and edit notes easily within the task context.
* 🔢 Set task priorities (High, Medium, Low).
* **Search & Filter:** Implement robust search and filtering options (by title, date, status).
* **Recurring Tasks:** Add support for setting up recurring tasks.
* **Reminders:** Integrate task reminders and notifications.
* **Data Export/Import:** Allow users to export/import their data (e.g., CSV).
* **Cloud Sync (Advanced):** Explore options for syncing data across devices.

---

## 🛠️ Contributing

Contributions are welcome! If you'd like to help improve the application:

1.  **Fork** the repository.
2.  Create a **new branch** (`git checkout -b feature/YourFeatureName`).
3.  Make your changes and **commit** them (`git commit -m 'Add some feature'`).
4.  **Push** to the branch (`git push origin feature/YourFeatureName`).
5.  Open a **Pull Request**.

---

## 📜 License

This project is licensed under the **MIT License**. See the [LICENSE](LICENSE) file for details.
>>>>>>> 2e3b3ef9
<|MERGE_RESOLUTION|>--- conflicted
+++ resolved
@@ -1,210 +1,104 @@
-<<<<<<< HEAD
-# 📝 notes + To-Do Application
-
-[![Build Status](https://img.shields.io/badge/build-passing-green)](https://github.com/zepro2004/Notes-and-ToDo-Application)
-[![License](https://img.shields.io/badge/license-MIT-blue)](LICENSE)
-
-*A simple yet effective desktop application for managing your tasks and notes, built with Java Swing and SQLite.*
-
----
-
-## 🎨 Screenshots
-
-*A quick preview of the user interface:*
-
-<div>
-  <img src="https://github.com/user-attachments/assets/6d91bd18-1505-43e6-b780-210343825b3a" alt="notes Page Interface" width="400"/>
-  <img src="https://github.com/user-attachments/assets/91f5e5f3-f5e9-4e09-988f-06161c4ddee7" alt="todo List Interface" width="400"/>
-  </div>
-
----
-
-## 📌 Core Features
-
-* **Task Management:**
-    * ✅ Create, Edit, Delete tasks efficiently.
-    * 🔢 Set task priorities (High, Medium, Low).
-    * 📊 Track completion status (Completed / Pending).
-      
-* **Integrated notes:**
-    * ✍️ Link detailed notes directly to specific tasks.
-    * 📑 Create and edit notes easily within the task context.
-
-* **Reliable Data Persistence:**
-    * 💾 Stores all tasks and notes locally using **SQLite**.
-    * 🔒 Your data remains saved even after closing the application.
-
-* **Intuitive Graphical Interface:**
-    * 🖱️ Built using **Java Swing** for a familiar desktop experience.
-    * ✨ Clean and user-friendly design.
-
-* **Quality Assured:**
-    * 🧪 Core logic tested using **JUnit** to ensure reliability.
-
----
-
-## 🚀 Technologies & Tools
-
-* **Core Language:** Java (JDK 8+)
-* **GUI Framework:** Java Swing
-* **database:** SQLite
-* **DB Connectivity:** JDBC (SQLite JDBC Driver)
-* **Testing:** JUnit
-* **IDE:** Developed using Eclipse / IntelliJ IDEA
-
----
-
-## 💻 Getting Started
-
-### Prerequisites
-
-* **Java Development Kit (JDK):** Version 8 or higher installed.
-* **SQLite JDBC Driver:** Download the `.jar` file. You can find it [here (e.g., link to Maven Central)](https://mvnrepository.com/artifact/org.xerial/sqlite-jdbc) or search "SQLite JDBC Driver download".
-
-### Installation & Running
-
-1.  **Clone the Repository:**
-    ```bash
-    git clone [https://github.com/zepro2004/notes-and-todo-Application.git](https://github.com/zepro2004/notes-and-todo-Application.git)
-    cd notes-and-todo-Application
-    ```
-2.  **Configure IDE:**
-    * Open the project folder in your preferred Java IDE (Eclipse, IntelliJ IDEA, etc.).
-    * Add the downloaded **SQLite JDBC driver `.jar` file** to your project's build path/classpath. (Consult your IDE's documentation if unsure).
-3.  **Compile & Run:**
-    * Locate the main application file (e.g., `App.java` or similar).
-    * Compile and run this file through your IDE.
-
----
-
-## 📈 Future Enhancements
-
-* **Search & Filter:** Implement robust search and filtering options (by title, date, status).
-* **Recurring Tasks:** Add support for setting up recurring tasks.
-* **Reminders:** Integrate task reminders and notifications.
-* **Data Export/Import:** Allow users to export/import their data (e.g., CSV).
-* **Cloud Sync (Advanced):** Explore options for syncing data across devices.
-
----
-
-## 🛠️ Contributing
-
-Contributions are welcome! If you'd like to help improve the application:
-
-1.  **Fork** the repository.
-2.  Create a **new branch** (`git checkout -b feature/YourFeatureName`).
-3.  Make your changes and **commit** them (`git commit -m 'Add some feature'`).
-4.  **Push** to the branch (`git push origin feature/YourFeatureName`).
-5.  Open a **Pull Request**.
-
----
-
-## 📜 License
-
-This project is licensed under the **MIT License**. See the [LICENSE](LICENSE) file for details.
-=======
-# 📝 Notes + To-Do Application
-
-[![Build Status](https://img.shields.io/badge/build-passing-green)](https://github.com/zepro2004/Notes-and-ToDo-Application)
-[![License](https://img.shields.io/badge/license-MIT-blue)](LICENSE)
-
-*A simple yet effective desktop application for managing your tasks and notes, built with Java Swing and SQLite.*
-
----
-
-## 🎨 Screenshots
-
-*A quick preview of the user interface:*
-
-<div>
-  <img src="https://github.com/user-attachments/assets/6d91bd18-1505-43e6-b780-210343825b3a" alt="Notes Page Interface" width="400"/>
-  <img src="https://github.com/user-attachments/assets/91f5e5f3-f5e9-4e09-988f-06161c4ddee7" alt="ToDo List Interface" width="400"/>
-  </div>
-
----
-
-## 📌 Core Features
-
-* **Task Management:**
-    * ✅ Create, Edit, Delete tasks efficiently.
-    
-    * 📊 Track completion status (Completed / Pending).
-
-* **Reliable Data Persistence:**
-    * 💾 Stores all tasks and notes locally using **SQLite**.
-    * 🔒 Your data remains saved even after closing the application.
-
-* **Intuitive Graphical Interface:**
-    * 🖱️ Built using **Java Swing** for a familiar desktop experience.
-    * ✨ Clean and user-friendly design.
-
-* **Quality Assured:**
-    * 🧪 Core logic tested using **JUnit** to ensure reliability.
-
----
-
-## 🚀 Technologies & Tools
-
-* **Core Language:** Java (JDK 8+)
-* **GUI Framework:** Java Swing
-* **Database:** SQLite
-* **DB Connectivity:** JDBC (SQLite JDBC Driver)
-* **Testing:** JUnit
-* **IDE:** Developed using Eclipse / IntelliJ IDEA
-
----
-
-## 💻 Getting Started
-
-### Prerequisites
-
-* **Java Development Kit (JDK):** Version 8 or higher installed.
-* **SQLite JDBC Driver:** Download the `.jar` file. You can find it [here (e.g., link to Maven Central)](https://mvnrepository.com/artifact/org.xerial/sqlite-jdbc) or search "SQLite JDBC Driver download".
-
-### Installation & Running
-
-1.  **Clone the Repository:**
-    ```bash
-    git clone [https://github.com/zepro2004/Notes-and-ToDo-Application.git](https://github.com/zepro2004/Notes-and-ToDo-Application.git)
-    cd Notes-and-ToDo-Application
-    ```
-2.  **Configure IDE:**
-    * Open the project folder in your preferred Java IDE (Eclipse, IntelliJ IDEA, etc.).
-    * Add the downloaded **SQLite JDBC driver `.jar` file** to your project's build path/classpath. (Consult your IDE's documentation if unsure).
-3.  **Compile & Run:**
-    * Locate the main application file (e.g., `App.java` or similar).
-    * Compile and run this file through your IDE.
-
----
-
-## 📈 Future Enhancements
-
-      
-* **Integrated Notes:**
-    * ✍️ Link detailed notes directly to specific tasks.
-    * 📑 Create and edit notes easily within the task context.
-* 🔢 Set task priorities (High, Medium, Low).
-* **Search & Filter:** Implement robust search and filtering options (by title, date, status).
-* **Recurring Tasks:** Add support for setting up recurring tasks.
-* **Reminders:** Integrate task reminders and notifications.
-* **Data Export/Import:** Allow users to export/import their data (e.g., CSV).
-* **Cloud Sync (Advanced):** Explore options for syncing data across devices.
-
----
-
-## 🛠️ Contributing
-
-Contributions are welcome! If you'd like to help improve the application:
-
-1.  **Fork** the repository.
-2.  Create a **new branch** (`git checkout -b feature/YourFeatureName`).
-3.  Make your changes and **commit** them (`git commit -m 'Add some feature'`).
-4.  **Push** to the branch (`git push origin feature/YourFeatureName`).
-5.  Open a **Pull Request**.
-
----
-
-## 📜 License
-
-This project is licensed under the **MIT License**. See the [LICENSE](LICENSE) file for details.
->>>>>>> 2e3b3ef9
+# 📝 Notes + To-Do Application
+
+[![Build Status](https://img.shields.io/badge/build-passing-green)](https://github.com/zepro2004/Notes-and-ToDo-Application)
+[![License](https://img.shields.io/badge/license-MIT-blue)](LICENSE)
+
+*A simple yet effective desktop application for managing your tasks and notes, built with Java Swing and SQLite.*
+
+---
+
+## 🎨 Screenshots
+
+*A quick preview of the user interface:*
+
+<div>
+  <img src="https://github.com/user-attachments/assets/6d91bd18-1505-43e6-b780-210343825b3a" alt="Notes Page Interface" width="400"/>
+  <img src="https://github.com/user-attachments/assets/91f5e5f3-f5e9-4e09-988f-06161c4ddee7" alt="ToDo List Interface" width="400"/>
+  </div>
+
+---
+
+## 📌 Core Features
+
+* **Task Management:**
+    * ✅ Create, Edit, Delete tasks efficiently.
+    
+    * 📊 Track completion status (Completed / Pending).
+
+* **Reliable Data Persistence:**
+    * 💾 Stores all tasks and notes locally using **SQLite**.
+    * 🔒 Your data remains saved even after closing the application.
+
+* **Intuitive Graphical Interface:**
+    * 🖱️ Built using **Java Swing** for a familiar desktop experience.
+    * ✨ Clean and user-friendly design.
+
+* **Quality Assured:**
+    * 🧪 Core logic tested using **JUnit** to ensure reliability.
+
+---
+
+## 🚀 Technologies & Tools
+
+* **Core Language:** Java (JDK 8+)
+* **GUI Framework:** Java Swing
+* **Database:** SQLite
+* **DB Connectivity:** JDBC (SQLite JDBC Driver)
+* **Testing:** JUnit
+* **IDE:** Developed using Eclipse / IntelliJ IDEA
+
+---
+
+## 💻 Getting Started
+
+### Prerequisites
+
+* **Java Development Kit (JDK):** Version 8 or higher installed.
+* **SQLite JDBC Driver:** Download the `.jar` file. You can find it [here (e.g., link to Maven Central)](https://mvnrepository.com/artifact/org.xerial/sqlite-jdbc) or search "SQLite JDBC Driver download".
+
+### Installation & Running
+
+1.  **Clone the Repository:**
+    ```bash
+    git clone [https://github.com/zepro2004/Notes-and-ToDo-Application.git](https://github.com/zepro2004/Notes-and-ToDo-Application.git)
+    cd Notes-and-ToDo-Application
+    ```
+2.  **Configure IDE:**
+    * Open the project folder in your preferred Java IDE (Eclipse, IntelliJ IDEA, etc.).
+    * Add the downloaded **SQLite JDBC driver `.jar` file** to your project's build path/classpath. (Consult your IDE's documentation if unsure).
+3.  **Compile & Run:**
+    * Locate the main application file (e.g., `App.java` or similar).
+    * Compile and run this file through your IDE.
+
+---
+
+## 📈 Future Enhancements
+
+      
+* **Integrated Notes:**
+    * ✍️ Link detailed notes directly to specific tasks.
+    * 📑 Create and edit notes easily within the task context.
+* 🔢 Set task priorities (High, Medium, Low).
+* **Search & Filter:** Implement robust search and filtering options (by title, date, status).
+* **Recurring Tasks:** Add support for setting up recurring tasks.
+* **Reminders:** Integrate task reminders and notifications.
+* **Data Export/Import:** Allow users to export/import their data (e.g., CSV).
+* **Cloud Sync (Advanced):** Explore options for syncing data across devices.
+
+---
+
+## 🛠️ Contributing
+
+Contributions are welcome! If you'd like to help improve the application:
+
+1.  **Fork** the repository.
+2.  Create a **new branch** (`git checkout -b feature/YourFeatureName`).
+3.  Make your changes and **commit** them (`git commit -m 'Add some feature'`).
+4.  **Push** to the branch (`git push origin feature/YourFeatureName`).
+5.  Open a **Pull Request**.
+
+---
+
+## 📜 License
+
+This project is licensed under the **MIT License**. See the [LICENSE](LICENSE) file for details.